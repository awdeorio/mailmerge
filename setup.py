"""Mailmerge build and install configuration."""
from pathlib import Path
import setuptools


# Read the contents of README file
PROJECT_DIR = Path(__file__).parent
README = PROJECT_DIR/"README.md"
LONG_DESCRIPTION = README.open().read()


setuptools.setup(
    name="mailmerge",
    description="A simple, command line mail merge tool",
    long_description=LONG_DESCRIPTION,
    long_description_content_type="text/markdown",
    version="2.2.0",
    author="Andrew DeOrio",
    author_email="awdeorio@umich.edu",
    url="https://github.com/awdeorio/mailmerge/",
    license="MIT",
    packages=["mailmerge"],
    keywords=["mail merge", "mailmerge", "email"],
    install_requires=[
        "click",
        "jinja2",
        "markdown",
        "html5"
    ],
    extras_require={
        "dev": [
            "pdbpp",
            "twine",
            "tox",
        ],
        "test": [
            "check-manifest",
            "freezegun",
            "pycodestyle",
            "pydocstyle",
            "pylint",
            "pytest",
            "pytest-cov",
            "pytest-mock",
<<<<<<< HEAD

            # Work around a dependency bug (I think) in pytest + python3.4
            "typing;python_version=='3.4'",
=======
            "sh",
>>>>>>> 21febe61
        ],
    },
    python_requires='>=3.6',
    entry_points={
        "console_scripts": [
            "mailmerge = mailmerge.__main__:main",
        ]
    },
)<|MERGE_RESOLUTION|>--- conflicted
+++ resolved
@@ -42,13 +42,6 @@
             "pytest",
             "pytest-cov",
             "pytest-mock",
-<<<<<<< HEAD
-
-            # Work around a dependency bug (I think) in pytest + python3.4
-            "typing;python_version=='3.4'",
-=======
-            "sh",
->>>>>>> 21febe61
         ],
     },
     python_requires='>=3.6',
