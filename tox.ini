<<<<<<< HEAD
# Local host configuration.  Run linters and one Python 3 version
[tox]
envlist = lint, py3

# Travis configuration.  Maps Travis Python version to tox env targets.
[tox:travis]
3.6 = py3, lint
3.7 = py3, lint
3.8 = py3, lint
3.9 = py3, lint
=======
# Local host configuration with one Python 3 version
[tox]
envlist = py36, py37, py38, py39

# GitHub Actions configuration with multiple Python versions
# https://github.com/ymyzk/tox-gh-actions#tox-gh-actions-configuration
[gh-actions]
python =
  3.6: py36
  3.7: py37
  3.8: py38
  3.9: py39
>>>>>>> e88982b1

# Run unit tests
[testenv]
setenv =
  PYTHONPATH = {toxinidir}
extras = test
commands =
  pycodestyle mailmerge tests setup.py
  pydocstyle mailmerge tests setup.py
  pylint mailmerge tests setup.py
  check-manifest
  pytest -vvs --cov mailmerge<|MERGE_RESOLUTION|>--- conflicted
+++ resolved
@@ -1,15 +1,3 @@
-<<<<<<< HEAD
-# Local host configuration.  Run linters and one Python 3 version
-[tox]
-envlist = lint, py3
-
-# Travis configuration.  Maps Travis Python version to tox env targets.
-[tox:travis]
-3.6 = py3, lint
-3.7 = py3, lint
-3.8 = py3, lint
-3.9 = py3, lint
-=======
 # Local host configuration with one Python 3 version
 [tox]
 envlist = py36, py37, py38, py39
@@ -22,7 +10,6 @@
   3.7: py37
   3.8: py38
   3.9: py39
->>>>>>> e88982b1
 
 # Run unit tests
 [testenv]
