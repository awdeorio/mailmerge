"""
Command line interface implementation.

Andrew DeOrio <awdeorio@umich.edu>
"""
from __future__ import print_function
import sys
import codecs
import textwrap
import click
from .template_message import TemplateMessage
from .sendmail_client import SendmailClient
<<<<<<< HEAD
from .exceptions import MailmergeError
from .log import MailmergeLog
=======
from . import exceptions
>>>>>>> 35a4b717
from . import utils

# Python 2 pathlib support requires backport
try:
    from pathlib2 import Path
except ImportError:
    from pathlib import Path

# Python 2 UTF8 support requires csv backport
try:
    from backports import csv
except ImportError:
    import csv

# Python 2 UTF8 file redirection
# http://www.macfreek.nl/memory/Encoding_of_Python_stdout
if sys.stdout.encoding != 'UTF-8' and not hasattr(sys.stdout, "buffer"):
    sys.stdout = codecs.getwriter('utf-8')(sys.stdout, 'strict')


@click.command(context_settings={"help_option_names": ['-h', '--help']})
@click.version_option()  # Auto detect version from setup.py
@click.option(
    "--sample", is_flag=True, default=False,
    help="Create sample template, database, and config",
)
@click.option(
    "--dry-run/--no-dry-run", default=True,
    help="Don't send email, just print (dry-run)",
)
@click.option(
    "--no-limit", is_flag=True, default=False,
    help="Do not limit the number of messages",
)
@click.option(
    "--limit", is_flag=False, default=1,
    type=click.IntRange(0, None),
    help="Limit the number of messages (1)",
)
@click.option(
    "--resume", is_flag=False, default=1,
    type=click.IntRange(1, None),
    help="Start on message number INTEGER",
)
@click.option(
    "--continue-on-error/--no-continue-on-error", default=False,
    help="(Do not) continue program if an error is encountered"
)
@click.option(
    "--template", "template_path",
    default="mailmerge_template.txt",
    type=click.Path(),
    help="template email (mailmerge_template.txt)"
)
@click.option(
    "--database", "database_path",
    default="mailmerge_database.csv",
    type=click.Path(),
    help="database CSV (mailmerge_database.csv)",
)
@click.option(
    "--config", "config_path",
    default="mailmerge_server.conf",
    type=click.Path(),
    help="server configuration (mailmerge_server.conf)",
)
@click.option(
    "--output-format", "output_format",
    default="colorized",
    type=click.Choice(["colorized", "text", "raw"]),
    help="Output format (colorized).",
)
@click.option(
    "--log", "log_path",
    default="",
    type=click.Path(),
    help="log CSV (not created by default)",
)
def main(sample, dry_run, limit, no_limit, resume,
         template_path, database_path, config_path,
         output_format, continue_on_error, log_path):
    """
    Mailmerge is a simple, command line mail merge tool.

    For examples and formatting features, see:
    https://github.com/awdeorio/mailmerge
    """
    # We need an argument for each command line option.  That also means a lot
    # of local variables.
    # pylint: disable=too-many-arguments, too-many-locals

    # Convert paths from string to Path objects
    # https://github.com/pallets/click/issues/405
    template_path = Path(template_path)
    database_path = Path(database_path)
    config_path = Path(config_path)

    # Make sure input files exist and provide helpful prompts
    check_input_files(template_path, database_path, config_path, sample)

    # Calculate start and stop indexes.  Start and stop are zero-based.  The
    # input --resume is one-based.
    start = resume - 1
    stop = None if no_limit else resume - 1 + limit

    # Run
    message_num = 1 + start
    recipients = []
    try:
        log = MailmergeLog(log_path)
        template_message = TemplateMessage(template_path)
        csv_database = read_csv_database(database_path)
        sendmail_client = SendmailClient(config_path, dry_run)
        for _, row in enumerate_range(csv_database, start, stop):
            try:
                recipients = []
                sender, recipients, message = template_message.render(row)
                sendmail_client.sendmail(sender, recipients, message)
                print_bright_white_on_cyan(
                    ">>> message {message_num}"
                    .format(message_num=message_num),
                    output_format,
                )
                print_message(message, output_format)
                print_bright_white_on_cyan(
                    ">>> message {message_num} sent"
                    .format(message_num=message_num),
                    output_format,
                )
            except MailmergeError as error:
                log.log(message_num, recipients, error)
                print_error(
                    error, message_num, output_format, continue_on_error
                )
            else:
                if dry_run:
                    log.log(message_num, recipients, "OK, not sent")
                else:
                    log.log(message_num, recipients, "Sent")
            message_num += 1
<<<<<<< HEAD
    except MailmergeError as error:
        log.log(message_num, recipients, error)
        print_error(error, message_num, output_format, False)
=======
    except exceptions.MailmergeError as error:
        hint_text = '\nHint: "--resume {}"'.format(message_num)
        sys.exit(
            "Error on message {message_num}\n"
            "{error}"
            "{hint}"
            .format(
                message_num=message_num,
                error=error,
                hint=(hint_text if message_num > 1 else ""),
            )
        )
>>>>>>> 35a4b717

    # Hints for user
    if not no_limit:
        print(
            ">>> Limit was {limit} message{pluralizer}.  "
            "To remove the limit, use the --no-limit option."
            .format(limit=limit, pluralizer=("" if limit == 1 else "s"))
        )
    if dry_run:
        print(
            ">>> This was a dry run.  "
            "To send messages, use the --no-dry-run option."
        )

    # Close log
    log.close()


if __name__ == "__main__":
    # No value for parameter, that's how click works
    # pylint: disable=no-value-for-parameter
    main()


def check_input_files(template_path, database_path, config_path, sample):
    """Check if input files are present and hint the user."""
    if sample:
        create_sample_input_files(template_path, database_path, config_path)
        sys.exit(0)

    if not template_path.exists():
        sys.exit(textwrap.dedent(u"""\
            Error: can't find template "{template_path}".

            Create a sample (--sample) or specify a file (--template).

            See https://github.com/awdeorio/mailmerge for examples.\
        """.format(template_path=template_path)))

    if not database_path.exists():
        sys.exit(textwrap.dedent(u"""\
            Error: can't find database "{database_path}".

            Create a sample (--sample) or specify a file (--database).

            See https://github.com/awdeorio/mailmerge for examples.\
        """.format(database_path=database_path)))

    if not config_path.exists():
        sys.exit(textwrap.dedent(u"""\
            Error: can't find config "{config_path}".

            Create a sample (--sample) or specify a file (--config).

            See https://github.com/awdeorio/mailmerge for examples.\
        """.format(config_path=config_path)))


def create_sample_input_files(template_path, database_path, config_path):
    """Create sample template, database and server config."""
    for path in [template_path, database_path, config_path]:
        if path.exists():
            sys.exit("Error: file exists: {}".format(path))
    with template_path.open("w") as template_file:
        template_file.write(textwrap.dedent(u"""\
            TO: {{email}}
            SUBJECT: Testing mailmerge
            FROM: My Self <myself@mydomain.com>

            Hi, {{name}},

            Your number is {{number}}.
        """))
    with database_path.open("w") as database_file:
        database_file.write(textwrap.dedent(u"""\
            email,name,number
            myself@mydomain.com,"Myself",17
            bob@bobdomain.com,"Bob",42
        """))
    with config_path.open("w") as config_file:
        config_file.write(textwrap.dedent(u"""\
            # Pro-tip: SSH or VPN into your network first to avoid spam
            # filters and server throttling.

            # Example: GMail
            [smtp_server]
            host = smtp.gmail.com
            port = 465
            security = SSL/TLS
            username = YOUR_USERNAME_HERE

            # Example: SSL/TLS
            # [smtp_server]
            # host = smtp.mail.umich.edu
            # port = 465
            # security = SSL/TLS
            # username = YOUR_USERNAME_HERE

            # Example: STARTTLS security
            # [smtp_server]
            # host = newman.eecs.umich.edu
            # port = 25
            # security = STARTTLS
            # username = YOUR_USERNAME_HERE

            # Example: No security
            # [smtp_server]
            # host = newman.eecs.umich.edu
            # port = 25
        """))
    print(textwrap.dedent(u"""\
        Created sample template email "{template_path}"
        Created sample database "{database_path}"
        Created sample config file "{config_path}"

        Edit these files, then run mailmerge again.\
    """.format(
        template_path=template_path,
        database_path=database_path,
        config_path=config_path,
    )))


def read_csv_database(database_path):
    """Read database CSV file, providing one line at a time.

    We'll use a class to modify the csv library's default dialect ('excel') to
    enable strict syntax checking.  This will trigger errors for things like
    unclosed quotes.
    """
    class StrictExcel(csv.excel):
        # Our helper class is really simple
        # pylint: disable=too-few-public-methods, missing-class-docstring
        strict = True

    with database_path.open(mode="r", encoding="utf-8") as database_file:
        reader = csv.DictReader(database_file, dialect=StrictExcel)
        try:
            for row in reader:
                yield row
        except csv.Error as err:
            raise exceptions.MailmergeError(
                "{}:{}: {}".format(database_path, reader.line_num, err)
            )


def enumerate_range(iterable, start=0, stop=None):
    """Enumerate iterable, starting at index "start", stopping before "stop".

    To enumerate the entire iterable, start=0 and stop=None.
    """
    assert start >= 0
    assert stop is None or stop >= 0
    for i, value in enumerate(iterable):
        if i < start:
            continue
        if stop is not None and i >= stop:
            return
        yield i, value


def print_cyan(string, output_format):
    """Print string to stdout, optionally enabling color."""
    if output_format == "colorized":
        string = "\x1b[36m" + string + "\x1b(B\x1b[m"
    print(string)


def print_bright_white_on_cyan(string, output_format):
    """Print string to stdout, optionally enabling color."""
    if output_format == "colorized":
        string = "\x1b[7m\x1b[1m\x1b[36m" + string + "\x1b(B\x1b[m"
    print(string)


def print_error(error, message_num, output_format, continue_on_error):
    """Print string to stdout, optionally enabling color."""
    if message_num > 1 and not continue_on_error:
        hint_text = '\nHint: "--resume {}"'.format(message_num)
    else:
        hint_text = ""
    error_message = (
        "Error on message {message_num}\n"
        "{error}"
        "{hint}"
        .format(
            message_num=message_num,
            error=error,
            hint=hint_text,
        )
    )

    if output_format == "colorized":
        error_message = "\x1b[31m" + error_message + "\x1b(B\x1b[m"
    if continue_on_error:
        print(error_message, file=sys.stderr)
    else:
        sys.exit(error_message)


def print_message(message, output_format):
    """Print a message with colorized output."""
    assert output_format in ["colorized", "text", "raw"]

    if output_format == "raw":
        print(utils.flatten_message(message))
        return

    for header, value in message.items():
        print(u"{header}: {value}".format(header=header, value=value))
    print()
    for part in message.walk():
        if part.get_content_maintype() == "multipart":
            pass
        elif part.get_content_maintype() == "text":
            if message.is_multipart():
                # Only print message part dividers for multipart messages
                print_cyan(
                    ">>> message part: {content_type}"
                    .format(content_type=part.get_content_type()),
                    output_format,
                )
            charset = str(part.get_charset())
            print(part.get_payload(decode=True).decode(charset))
            print()
        elif is_attachment(part):
            print_cyan(
                ">>> message part: attachment {filename}"
                .format(filename=part.get_filename()),
                output_format,
            )
        else:
            print_cyan(
                ">>> message part: {content_type}"
                .format(content_type=part.get_content_type()),
                output_format,
            )


def is_attachment(part):
    """Return True if message part looks like an attachment."""
    return (
        part.get_content_maintype() != "multipart" and
        part.get_content_maintype() != "text" and
        part.get("Content-Disposition") != "inline" and
        part.get("Content-Disposition") is not None
    )<|MERGE_RESOLUTION|>--- conflicted
+++ resolved
@@ -10,13 +10,9 @@
 import click
 from .template_message import TemplateMessage
 from .sendmail_client import SendmailClient
-<<<<<<< HEAD
 from .exceptions import MailmergeError
 from .log import MailmergeLog
-=======
-from . import exceptions
->>>>>>> 35a4b717
-from . import utils
+from . impofrom . import utils
 
 # Python 2 pathlib support requires backport
 try:
@@ -156,24 +152,9 @@
                 else:
                     log.log(message_num, recipients, "Sent")
             message_num += 1
-<<<<<<< HEAD
     except MailmergeError as error:
         log.log(message_num, recipients, error)
         print_error(error, message_num, output_format, False)
-=======
-    except exceptions.MailmergeError as error:
-        hint_text = '\nHint: "--resume {}"'.format(message_num)
-        sys.exit(
-            "Error on message {message_num}\n"
-            "{error}"
-            "{hint}"
-            .format(
-                message_num=message_num,
-                error=error,
-                hint=(hint_text if message_num > 1 else ""),
-            )
-        )
->>>>>>> 35a4b717
 
     # Hints for user
     if not no_limit:
