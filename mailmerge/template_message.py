--- conflicted
+++ resolved
@@ -17,13 +17,9 @@
 import html5lib
 import markdown
 import jinja2
-<<<<<<< HEAD
 import uuid
 from xml.etree import ElementTree
-from .exceptions import MailmergeError
-=======
 from . import exceptions
->>>>>>> cb0deb0f
 
 # Python 2 pathlib support requires backport
 try:
