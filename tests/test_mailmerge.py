"""
System tests.

Andrew DeOrio <awdeorio@umich.edu>
"""
import re
import sh
from . import utils


def test_stdout():
    """Verify stdout and stderr with dry run on simple input files."""
    mailmerge_cmd = sh.Command("mailmerge")
    output = mailmerge_cmd(
        "--template", utils.TESTDATA/"simple_template.txt",
        "--database", utils.TESTDATA/"simple_database.csv",
        "--config", utils.TESTDATA/"server_open.conf",
        "--no-limit",
        "--dry-run",
    )

    # Verify mailmerge output.  We'll filter out the Date header because it
    # won't match exactly.
    stdout = output.stdout.decode("utf-8")
    stderr = output.stderr.decode("utf-8")
    assert stderr == ""
    assert "Date:" in stdout
    stdout = re.sub(r"Date.*\n", "", stdout)
    assert stdout == """>>> message 0
TO: myself@mydomain.com
SUBJECT: Testing mailmerge
FROM: My Self <myself@mydomain.com>
MIME-Version: 1.0
Content-Type: text/plain; charset="us-ascii"
Content-Transfer-Encoding: 7bit

Hi, Myself,

Your number is 17.
>>> sent message 0
>>> message 1
TO: bob@bobdomain.com
SUBJECT: Testing mailmerge
FROM: My Self <myself@mydomain.com>
MIME-Version: 1.0
Content-Type: text/plain; charset="us-ascii"
Content-Transfer-Encoding: 7bit

Hi, Bob,

Your number is 42.
>>> sent message 1
>>> This was a dry run.  To send messages, use the --no-dry-run option.
"""


def test_no_options(tmpdir):
    """Verify help message when called with no options.
<<<<<<< HEAD
    Run mailmerge at the CLI with no options.  Do this in an empty temporary
    directory to ensure that mailmerge doesn't find any default input files.
    pytest tmpdir docs:
    http://doc.pytest.org/en/latest/tmpdir.html#the-tmpdir-fixture
=======

    Run mailmerge at the CLI with no options.  Do this in an empty temporary
    directory to ensure that mailmerge doesn't find any default input files.

    pytest tmpdir docs:
    http://doc.pytest.org/en/latest/tmpdir.html#the-tmpdir-fixture

>>>>>>> 6c82fe2a
    sh _ok_code docs
    https://amoffat.github.io/sh/sections/special_arguments.html#ok-code
    """
    mailmerge = sh.Command("mailmerge")
    with tmpdir.as_cwd():
        output = mailmerge(_ok_code=1)  # expect non-zero exit
<<<<<<< HEAD
    assert "Error: can't find template email mailmerge_template.txt" in output
=======
    assert "Error: can't find template email mailmerge_template.txt" in output
    assert "https://github.com/awdeorio/mailmerge" in output
>>>>>>> 6c82fe2a
<|MERGE_RESOLUTION|>--- conflicted
+++ resolved
@@ -56,12 +56,6 @@
 
 def test_no_options(tmpdir):
     """Verify help message when called with no options.
-<<<<<<< HEAD
-    Run mailmerge at the CLI with no options.  Do this in an empty temporary
-    directory to ensure that mailmerge doesn't find any default input files.
-    pytest tmpdir docs:
-    http://doc.pytest.org/en/latest/tmpdir.html#the-tmpdir-fixture
-=======
 
     Run mailmerge at the CLI with no options.  Do this in an empty temporary
     directory to ensure that mailmerge doesn't find any default input files.
@@ -69,16 +63,11 @@
     pytest tmpdir docs:
     http://doc.pytest.org/en/latest/tmpdir.html#the-tmpdir-fixture
 
->>>>>>> 6c82fe2a
     sh _ok_code docs
     https://amoffat.github.io/sh/sections/special_arguments.html#ok-code
     """
     mailmerge = sh.Command("mailmerge")
     with tmpdir.as_cwd():
         output = mailmerge(_ok_code=1)  # expect non-zero exit
-<<<<<<< HEAD
     assert "Error: can't find template email mailmerge_template.txt" in output
-=======
-    assert "Error: can't find template email mailmerge_template.txt" in output
-    assert "https://github.com/awdeorio/mailmerge" in output
->>>>>>> 6c82fe2a
+    assert "https://github.com/awdeorio/mailmerge" in output