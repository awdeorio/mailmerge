--- conflicted
+++ resolved
@@ -3,17 +3,13 @@
 
 Andrew DeOrio <awdeorio@umich.edu>
 """
-<<<<<<< HEAD
-import os
-import io
 import shutil
 import textwrap
-=======
->>>>>>> 38429fdc
 import jinja2
 import pytest
 import markdown
 from mailmerge.template_message import TemplateMessage
+from mailmerge.utils import MailmergeError
 from . import utils
 
 # Python 2 UTF8 support requires csv backport
@@ -85,22 +81,15 @@
 
 def test_bad_jinja(tmp_path):
     """Bad jinja template should produce an error."""
-<<<<<<< HEAD
     template_path = tmp_path / "template.txt"
     template_path.write_text("TO: {{error_not_in_database}}")
     template_message = TemplateMessage(template_path)
-=======
-    template_message = mailmerge.template_message.TemplateMessage(
-        utils.TESTDATA/"bad_template.txt",
-    )
->>>>>>> 38429fdc
     with pytest.raises(jinja2.exceptions.UndefinedError):
         template_message.render({"name": "Bob", "number": 17})
 
 
 def test_cc_bcc(tmp_path):
     """CC recipients should receive a copy."""
-<<<<<<< HEAD
     template_path = tmp_path / "template.txt"
     template_path.write_text(textwrap.dedent(u"""\
         TO: {{email}}
@@ -112,11 +101,6 @@
         Hello world
     """))
     template_message = TemplateMessage(template_path)
-=======
-    template_message = mailmerge.template_message.TemplateMessage(
-        template_path=utils.TESTDATA/"cc_bcc_template.txt",
-    )
->>>>>>> 38429fdc
     sender, recipients, message = template_message.render({
         "email": "myself@mydomain.com",
     })
@@ -137,7 +121,6 @@
 
 def test_markdown(tmp_path):
     """Markdown messages should be converted to HTML."""
-<<<<<<< HEAD
     template_path = tmp_path / "template.txt"
     template_path.write_text(textwrap.dedent(u"""\
         TO: {{email}}
@@ -176,11 +159,6 @@
             http://pluspng.com/img-png/python-logo-png-open-2000.png)
     """))
     template_message = TemplateMessage(template_path)
-=======
-    template_message = mailmerge.template_message.TemplateMessage(
-        template_path=utils.TESTDATA/"markdown_template.txt",
-    )
->>>>>>> 38429fdc
     sender, recipients, message = template_message.render({
         "email": "myself@mydomain.com",
         "name": "Myself",
@@ -218,25 +196,13 @@
     assert htmltext.strip() == htmltext_correct.strip()
 
 
-<<<<<<< HEAD
-def test_attachment(tmp_path):
-    """Attachments should be sent as part of the email."""
-    # Copy attachments
-    shutil.copy(
-        os.path.join(utils.TESTDATA, "attachment_1.txt"),
-        tmp_path,
-    )
-    shutil.copy(
-        os.path.join(utils.TESTDATA, "attachment_2.pdf"),
-        tmp_path,
-=======
 def test_markdown_encoding():
     """Verify encoding is preserved when rendering a Markdown template.
 
     See Issue #59 for a detailed explanation
     https://github.com/awdeorio/mailmerge/issues/59
     """
-    template_message = mailmerge.template_message.TemplateMessage(
+    template_message = TemplateMessage(
         utils.TESTDATA/"markdown_template_utf8.txt"
     )
     _, _, message = template_message.render({
@@ -265,16 +231,12 @@
     )
 
 
-def test_attachment():
+def test_attachment(tmp_path):
     """Attachments should be sent as part of the email."""
-    template_message = mailmerge.template_message.TemplateMessage(
-        template_path=utils.TESTDATA/"attachment_template.txt",
->>>>>>> 38429fdc
-    )
-    shutil.copy(
-        os.path.join(utils.TESTDATA, "attachment_17.txt"),
-        tmp_path,
-    )
+    # Copy attachments to tmp dir
+    shutil.copy(utils.TESTDATA/"attachment_1.txt", tmp_path)
+    shutil.copy(utils.TESTDATA/"attachment_2.pdf", tmp_path)
+    shutil.copy(utils.TESTDATA/"attachment_17.txt", tmp_path)
 
     # Create template .txt file
     template_path = tmp_path / "template.txt"
@@ -285,7 +247,6 @@
         ATTACHMENT: attachment_1.txt
         ATTACHMENT: attachment_2.pdf
         ATTACHMENT: attachment_{{number}}.txt
-        ATTACHMENT:
 
         Hi, {{name}},
 
@@ -336,22 +297,17 @@
 
 def test_attachment_empty():
     """Errr on empty attachment field."""
-    template_message = mailmerge.template_message.TemplateMessage(
+    template_message = TemplateMessage(
         template_path=utils.TESTDATA/"attachment_template_empty.txt",
     )
-    with pytest.raises(mailmerge.utils.MailmergeError):
+    with pytest.raises(MailmergeError):
         template_message.render({})
 
 
 def test_utf8_template():
     """Verify UTF8 support in email template."""
-<<<<<<< HEAD
-    template_message = TemplateMessage(
-        template_path=os.path.join(utils.TESTDATA, "utf8_template.txt"),
-=======
-    template_message = mailmerge.template_message.TemplateMessage(
+    template_message = TemplateMessage(
         template_path=utils.TESTDATA/"utf8_template.txt",
->>>>>>> 38429fdc
     )
     sender, recipients, message = template_message.render({
         "email": "myself@mydomain.com",
@@ -385,13 +341,8 @@
 
 def test_utf8_database():
     """Verify UTF8 support when template is rendered with UTF-8 value."""
-<<<<<<< HEAD
-    template_message = TemplateMessage(
-        template_path=os.path.join(utils.TESTDATA, "simple_template.txt"),
-=======
-    template_message = mailmerge.template_message.TemplateMessage(
+    template_message = TemplateMessage(
         template_path=utils.TESTDATA/"simple_template.txt",
->>>>>>> 38429fdc
     )
     with (utils.TESTDATA/"utf8_database.csv").open("r") as database_file:
         reader = csv.DictReader(database_file)
@@ -418,7 +369,7 @@
 
 def test_emoji():
     """Verify emoji are encoded."""
-    template_message = mailmerge.template_message.TemplateMessage(
+    template_message = TemplateMessage(
         template_path=utils.TESTDATA/"emoji_template.txt",
     )
     _, _, message = template_message.render({})
@@ -434,7 +385,7 @@
 
 def test_emoji_markdown():
     """Verify emoji are encoded in Markdown formatted messages."""
-    template_message = mailmerge.template_message.TemplateMessage(
+    template_message = TemplateMessage(
         template_path=utils.TESTDATA/"emoji_markdown_template.txt",
     )
     _, _, message = template_message.render({})
@@ -467,7 +418,7 @@
     character will substituted into the template.  The result should be a utf-8
     encoded message.
     """
-    template_message = mailmerge.template_message.TemplateMessage(
+    template_message = TemplateMessage(
         template_path=utils.TESTDATA/"emoji_database_template.txt",
     )
     _, _, message = template_message.render({
