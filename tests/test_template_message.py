# coding=utf-8
# Python 2 source containing unicode https://www.python.org/dev/peps/pep-0263/
"""
Tests for TemplateMessage.

Andrew DeOrio <awdeorio@umich.edu>
"""
import os
import re
import shutil
import textwrap
import collections
import pytest
import markdown
import html5lib
from uuid import UUID
from . import utils
from mailmerge import TemplateMessage, MailmergeError

# Python 2 pathlib support requires backport
try:
    from pathlib2 import Path
except ImportError:
    from pathlib import Path


def test_simple(tmp_path):
    """Render a simple template."""
    template_path = tmp_path / "template.txt"
    template_path.write_text(textwrap.dedent(u"""\
        TO: to@test.com
        SUBJECT: Testing mailmerge
        FROM: from@test.com

        Hello {{name}}!
    """))
    template_message = TemplateMessage(template_path)
    sender, recipients, message = template_message.render({
        "name": "world",
    })
    assert sender == "from@test.com"
    assert recipients == ["to@test.com"]
    plaintext = message.get_payload()
    assert "Hello world!" in plaintext


def test_no_substitutions(tmp_path):
    """Render a template with an empty context."""
    template_path = tmp_path / "template.txt"
    template_path.write_text(textwrap.dedent(u"""\
        TO: to@test.com
        SUBJECT: Testing mailmerge
        FROM: from@test.com

        Hello world!
    """))
    template_message = TemplateMessage(template_path)
    sender, recipients, message = template_message.render({})
    assert sender == "from@test.com"
    assert recipients == ["to@test.com"]
    plaintext = message.get_payload()
    assert "Hello world!" in plaintext


def test_multiple_substitutions(tmp_path):
    """Render a template with multiple context variables."""
    template_path = tmp_path / "template.txt"
    template_path.write_text(textwrap.dedent(u"""\
        TO: {{email}}
        FROM: from@test.com

        Hi, {{name}},

        Your number is {{number}}.
    """))
    template_message = TemplateMessage(template_path)
    sender, recipients, message = template_message.render({
        "email": "myself@mydomain.com",
        "name": "Myself",
        "number": 17,
    })
    assert sender == "from@test.com"
    assert recipients == ["myself@mydomain.com"]
    plaintext = message.get_payload()
    assert "Hi, Myself," in plaintext
    assert "Your number is 17" in plaintext


def test_bad_jinja(tmp_path):
    """Bad jinja template should produce an error."""
    template_path = tmp_path / "template.txt"
    template_path.write_text(u"TO: {{error_not_in_database}}")
    template_message = TemplateMessage(template_path)
    with pytest.raises(MailmergeError):
        template_message.render({"name": "Bob", "number": 17})


def test_cc_bcc(tmp_path):
    """CC recipients should receive a copy."""
    template_path = tmp_path / "template.txt"
    template_path.write_text(textwrap.dedent(u"""\
        TO: {{email}}
        SUBJECT: Testing mailmerge
        FROM: My Self <myself@mydomain.com>
        CC: My Colleague <mycolleague@mydomain.com>
        BCC: Secret <secret@mydomain.com>

        Hello world
    """))
    template_message = TemplateMessage(template_path)
    sender, recipients, message = template_message.render({
        "email": "myself@mydomain.com",
    })

    # Verify recipients include CC and BCC
    assert sender == "My Self <myself@mydomain.com>"
    assert recipients == [
        "myself@mydomain.com",
        "mycolleague@mydomain.com",
        "secret@mydomain.com",
    ]

    # Make sure BCC recipients are *not* in the message
    plaintext = message.get_payload()
    assert "BCC" not in plaintext
    assert "secret@mydomain.com" not in plaintext
    assert "Secret" not in plaintext


def test_html(tmp_path):
    """Verify HTML template results in a simple rendered message."""
    template_path = tmp_path / "template.txt"
    template_path.write_text(textwrap.dedent(u"""\
        TO: to@test.com
        SUBJECT: Testing mailmerge
        FROM: from@test.com
        Content-Type: text/html

        <html>
          <body>
            <p>{{message}}</p>
          </body>
        </html>
    """))
    template_message = TemplateMessage(template_path)
    sender, recipients, message = template_message.render({
        "message": "Hello world"
    })

    # Verify sender and recipients
    assert sender == "from@test.com"
    assert recipients == ["to@test.com"]

    # A simple HTML message is not multipart
    assert not message.is_multipart()

    # Verify encoding
    assert message.get_charset() == "us-ascii"
    assert message.get_content_charset() == "us-ascii"
    assert message.get_content_type() == "text/html"

    # Verify content
    htmltext = message.get_payload()
    htmltext = re.sub(r"\s+", "", htmltext)  # Strip whitespace
    assert htmltext == "<html><body><p>Helloworld</p></body></html>"


def test_html_plaintext(tmp_path):
    """Verify HTML and plaintest multipart template."""
    template_path = tmp_path / "template.txt"
    template_path.write_text(textwrap.dedent(u"""\
        TO: to@test.com
        SUBJECT: Testing mailmerge
        FROM: from@test.com
        MIME-Version: 1.0
        Content-Type: multipart/alternative; boundary="boundary"

        This is a MIME-encoded message. If you are seeing this, your mail
        reader is old.

        --boundary
        Content-Type: text/plain; charset=us-ascii

        {{message}}

        --boundary
        Content-Type: text/html; charset=us-ascii

        <html>
          <body>
            <p>{{message}}</p>
          </body>
        </html>
    """))
    template_message = TemplateMessage(template_path)
    sender, recipients, message = template_message.render({
        "message": "Hello world"
    })

    # Verify sender and recipients
    assert sender == "from@test.com"
    assert recipients == ["to@test.com"]

    # Should be multipart: plaintext and HTML
    assert message.is_multipart()
    parts = message.get_payload()
    assert len(parts) == 2
    plaintext_part, html_part = parts

    # Verify plaintext part
    assert plaintext_part.get_charset() == "us-ascii"
    assert plaintext_part.get_content_charset() == "us-ascii"
    assert plaintext_part.get_content_type() == "text/plain"
    plaintext = plaintext_part.get_payload()
    plaintext = plaintext.strip()
    assert plaintext == "Hello world"

    # Verify html part
    assert html_part.get_charset() == "us-ascii"
    assert html_part.get_content_charset() == "us-ascii"
    assert html_part.get_content_type() == "text/html"
    htmltext = html_part.get_payload()
    htmltext = re.sub(r"\s+", "", htmltext)  # Strip whitespace
    assert htmltext == "<html><body><p>Helloworld</p></body></html>"


def test_markdown(tmp_path):
    """Markdown messages should be converted to HTML."""
    template_path = tmp_path / "template.txt"
    template_path.write_text(textwrap.dedent(u"""\
        TO: {{email}}
        SUBJECT: Testing mailmerge
        FROM: Bob <bob@bobdomain.com>
        CONTENT-TYPE: text/markdown

        Hi, **{{name}}**,

        You can add:

        - Emphasis, aka italics, with *asterisks* or _underscores_.
        - Strong emphasis, aka bold, with **asterisks** or __underscores__.
        - Combined emphasis with **asterisks and _underscores_**.
        - Strikethrough uses two tildes. ~~Scratch this.~~
        - Unordered lists like this one.
        - Ordered lists with numbers:
            1. Item 1
            2. Item 2
        - Preformatted text with `backticks`.

        ---

        # This is a heading.
        ## And another heading.
        How about some [hyperlinks](http://bit.ly/eecs485-wn19-p6)?

        Or code blocks?

        ```
        print("Hello world.")
        ```

        Here's an image not attached with the email:
        ![python logo not attached](
            http://pluspng.com/img-png/python-logo-png-open-2000.png)
    """))
    template_message = TemplateMessage(template_path)
    sender, recipients, message = template_message.render({
        "email": "myself@mydomain.com",
        "name": "Myself",
        "number": 17,
    })

    # Verify sender and recipients
    assert sender == "Bob <bob@bobdomain.com>"
    assert recipients == ["myself@mydomain.com"]

    # Verify message is multipart
    assert message.is_multipart()
    assert message.get_content_subtype() == "mixed"

    # Make sure there is a single multipart/alternative payload
    assert len(message.get_payload()) == 1
    assert message.get_payload()[0].is_multipart()
    assert message.get_payload()[0].get_content_subtype() == "alternative"

    # And there should be a plaintext part and an HTML part
    message_payload = message.get_payload()[0].get_payload()
    assert len(message_payload) == 2

    # Ensure that the first part is plaintext and the last part
    # is HTML (as per RFC 2046)
    plaintext_part = message_payload[0]
    assert plaintext_part['Content-Type'].startswith("text/plain")
    plaintext_encoding = str(plaintext_part.get_charset())
    plaintext = plaintext_part.get_payload(decode=True) \
                              .decode(plaintext_encoding)

    html_part = message_payload[1]
    assert html_part['Content-Type'].startswith("text/html")
    html_encoding = str(html_part.get_charset())
    htmltext = html_part.get_payload(decode=True) \
                        .decode(html_encoding)

    # Verify rendered Markdown
<<<<<<< HEAD
    rendered = markdown.markdown(plaintext)
    rendered_document = html5lib.parse(rendered)

    # https://stackoverflow.com/a/24349916
    def elements_equal(e1, e2):
        if e1.tag != e2.tag: return False
        if e1.text != e2.text: return False
        if e1.tail != e2.tail: return False
        if e1.attrib != e2.attrib: return False
        if len(e1) != len(e2): return False
        return all(elements_equal(c1, c2) for c1, c2 in zip(e1, e2))

    htmltext_document = html5lib.parse(htmltext)
    assert elements_equal(htmltext_document, rendered_document)
=======
    rendered = markdown.markdown(plaintext, extensions=['nl2br'])
    htmltext_correct = "<html><body>{}</body></html>".format(rendered)
    assert htmltext.strip() == htmltext_correct.strip()
>>>>>>> cb0deb0f


def test_markdown_encoding(tmp_path):
    """Verify encoding is preserved when rendering a Markdown template.

    See Issue #59 for a detailed explanation
    https://github.com/awdeorio/mailmerge/issues/59
    """
    template_path = tmp_path / "template.txt"
    template_path.write_text(textwrap.dedent(u"""\
        TO: {{email}}
        SUBJECT: Testing mailmerge
        FROM: test@example.com
        CONTENT-TYPE: text/markdown

        Hi, {{name}},
        æøå
    """))
    template_message = TemplateMessage(template_path)
    _, _, message = template_message.render({
        "email": "myself@mydomain.com",
        "name": "Myself",
    })

    # Message should contain an unrendered Markdown plaintext part and a
    # rendered Markdown HTML part
    plaintext_part, html_part = message.get_payload()[0].get_payload()

    # Verify encodings
    assert str(plaintext_part.get_charset()) == "utf-8"
    assert str(html_part.get_charset()) == "utf-8"
    assert plaintext_part["Content-Transfer-Encoding"] == "base64"
    assert html_part["Content-Transfer-Encoding"] == "base64"

    # Verify content, which is base64 encoded
    plaintext = plaintext_part.get_payload(decode=True).decode("utf-8")
    htmltext = html_part.get_payload(decode=True).decode("utf-8")
    assert plaintext == u"Hi, Myself,\næøå"
    assert htmltext == \
        u"<html><body><p>Hi, Myself,<br />\næøå</p></body></html>"


Attachment = collections.namedtuple(
    "Attachment",
    ["filename", "content", "content_id"],
)


def extract_attachments(message):
    """Return a list of attachments as (filename, content) named tuples."""
    attachments = []
    for part in message.walk():
        if part.get_content_maintype() == "multipart":
            continue
        if part.get_content_maintype() == "text":
            continue
        if part.get("Content-Disposition") == "inline":
            continue
        if part.get("Content-Disposition") is None:
            continue
        if part['content-type'].startswith('application/octet-stream'):
            attachments.append(Attachment(
                filename=part.get_param('name'),
                content=part.get_payload(decode=True),
                content_id=part.get("Content-Id")
            ))
    return attachments


def test_attachment_simple(tmpdir):
    """Verify a simple attachment."""
    # Simple attachment
    attachment_path = Path(tmpdir/"attachment.txt")
    attachment_path.write_text(u"Hello world\n")

    # Simple template
    template_path = Path(tmpdir/"template.txt")
    template_path.write_text(textwrap.dedent(u"""\
        TO: to@test.com
        FROM: from@test.com
        ATTACHMENT: attachment.txt

        Hello world
    """))

    # Render in tmpdir
    with tmpdir.as_cwd():
        template_message = TemplateMessage(template_path)
        sender, recipients, message = template_message.render({})

    # Verify sender and recipients
    assert sender == "from@test.com"
    assert recipients == ["to@test.com"]

    # Verify message is multipart and contains attachment
    assert message.is_multipart()
    attachments = extract_attachments(message)
    assert len(attachments) == 1

    # Verify attachment
    filename, content, _ = attachments[0]
    assert filename == "attachment.txt"
    assert content == b"Hello world\n"


def test_attachment_relative(tmpdir):
    """Attachment with a relative file path is relative to template dir."""
    # Simple attachment
    attachment_path = Path(tmpdir/"attachment.txt")
    attachment_path.write_text(u"Hello world\n")

    # Simple template
    template_path = Path(tmpdir/"template.txt")
    template_path.write_text(textwrap.dedent(u"""\
        TO: to@test.com
        FROM: from@test.com
        ATTACHMENT: attachment.txt

        Hello world
    """))

    # Render
    template_message = TemplateMessage(template_path)
    _, _, message = template_message.render({})

    # Verify directory used to render is different from template directory
    assert os.getcwd() != tmpdir

    # Verify attachment
    attachments = extract_attachments(message)
    filename, content, _ = attachments[0]
    assert filename == "attachment.txt"
    assert content == b"Hello world\n"


def test_attachment_absolute(tmpdir):
    """Attachment with absolute file path."""
    # Simple attachment lives in sub directory
    attachments_dir = tmpdir.mkdir("attachments")
    attachment_path = Path(attachments_dir/"attachment.txt")
    attachment_path.write_text(u"Hello world\n")

    # Simple template
    template_path = Path(tmpdir/"template.txt")
    template_path.write_text(textwrap.dedent(u"""\
        TO: to@test.com
        FROM: from@test.com
        ATTACHMENT: {filename}

        Hello world
    """.format(filename=attachment_path)))

    # Render in tmpdir
    with tmpdir.as_cwd():
        template_message = TemplateMessage(template_path)
        _, _, message = template_message.render({})

    # Verify attachment
    attachments = extract_attachments(message)
    filename, content, _ = attachments[0]
    assert filename == "attachment.txt"
    assert content == b"Hello world\n"


def test_attachment_template(tmpdir):
    """Attachment with template as part of file path."""
    # Simple attachment lives in sub directory
    attachments_dir = tmpdir.mkdir("attachments")
    attachment_path = Path(attachments_dir/"attachment.txt")
    attachment_path.write_text(u"Hello world\n")

    # Simple template
    template_path = Path(tmpdir/"template.txt")
    template_path.write_text(textwrap.dedent(u"""\
        TO: to@test.com
        FROM: from@test.com
        ATTACHMENT: {{filename}}

        Hello world
    """))

    # Render in tmpdir
    with tmpdir.as_cwd():
        template_message = TemplateMessage(template_path)
        _, _, message = template_message.render({
            "filename": str(attachment_path),
        })

    # Verify attachment
    attachments = extract_attachments(message)
    filename, content, _ = attachments[0]
    assert filename == "attachment.txt"
    assert content == b"Hello world\n"


def test_attachment_not_found(tmpdir):
    """Attachment file not found."""
    # Template specifying an attachment that doesn't exist
    template_path = Path(tmpdir/"template.txt")
    template_path.write_text(textwrap.dedent(u"""\
        TO: to@test.com
        FROM: from@test.com
        ATTACHMENT: attachment.txt

        Hello world
    """))

    # Render in tmpdir, which lacks attachment.txt
    template_message = TemplateMessage(template_path)
    with pytest.raises(MailmergeError):
        with tmpdir.as_cwd():
            template_message.render({})


def test_attachment_blank(tmpdir):
    """Attachment header without a filename is an error."""
    template_path = Path(tmpdir/"template.txt")
    template_path.write_text(textwrap.dedent(u"""\
        TO: to@test.com
        FROM: from@test.com
        ATTACHMENT:

        Hello world
    """))
    template_message = TemplateMessage(template_path)
    with pytest.raises(MailmergeError) as err:
        with tmpdir.as_cwd():
            template_message.render({})
    assert "Empty attachment header" in str(err)


def test_attachment_tilde_path(tmpdir):
    """Attachment with home directory tilde notation file path."""
    template_path = Path(tmpdir/"template.txt")
    template_path.write_text(textwrap.dedent(u"""\
        TO: to@test.com
        FROM: from@test.com
        ATTACHMENT: ~/attachment.txt

        Hello world
    """))

    # Render will throw an error because we didn't create a file in the
    # user's home directory.  We'll just check the filename.
    template_message = TemplateMessage(template_path)
    with pytest.raises(MailmergeError) as err:
        template_message.render({})
    correct_path = Path.home() / "attachment.txt"
    assert str(correct_path) in str(err)


def test_attachment_multiple(tmp_path):
    """Verify multiple attachments."""
    # Copy attachments to tmp dir
    shutil.copy(str(utils.TESTDATA/"attachment_1.txt"), str(tmp_path))
    shutil.copy(str(utils.TESTDATA/"attachment_2.pdf"), str(tmp_path))
    shutil.copy(str(utils.TESTDATA/"attachment_17.txt"), str(tmp_path))

    # Create template .txt file
    template_path = tmp_path / "template.txt"
    template_path.write_text(textwrap.dedent(u"""\
        TO: {{email}}
        SUBJECT: Testing mailmerge
        FROM: My Self <myself@mydomain.com>
        ATTACHMENT: attachment_1.txt
        ATTACHMENT: attachment_2.pdf
        ATTACHMENT: attachment_{{number}}.txt

        Hi, {{name}},

        Your number is {{number}}.
    """))
    template_message = TemplateMessage(template_path)
    sender, recipients, message = template_message.render({
        "email": "myself@mydomain.com",
        "name": "Myself",
        "number": 17,
    })

    # Verify sender and recipients
    assert sender == "My Self <myself@mydomain.com>"
    assert recipients == ["myself@mydomain.com"]

    # Verify message is multipart
    assert message.is_multipart()

    # Make sure the attachments are all present and valid
    email_body_present = False
    expected_attachments = {
        "attachment_1.txt": False,
        "attachment_2.pdf": False,
        "attachment_17.txt": False,
    }
    for part in message.walk():
        if part.get_content_maintype() == 'multipart':
            continue
        if part['content-type'].startswith('text/plain'):
            # This is the email body
            email_body = part.get_payload()
            assert email_body.rstrip() == 'Hi, Myself,\n\nYour number is 17.'
            email_body_present = True
        elif part['content-type'].startswith('application/octet-stream'):
            # This is an attachment
            filename = part.get_param('name')
            file_contents = part.get_payload(decode=True)
            assert filename in expected_attachments
            assert not expected_attachments[filename]
            with (utils.TESTDATA/filename).open('rb') as expected_attachment:
                correct_file_contents = expected_attachment.read()
            assert file_contents == correct_file_contents
            expected_attachments[filename] = True
    assert email_body_present
    assert False not in expected_attachments.values()


def test_attachment_empty(tmp_path):
    """Err on empty attachment field."""
    template_path = tmp_path / "template.txt"
    template_path.write_text(textwrap.dedent(u"""\
        TO: to@test.com
        SUBJECT: Testing mailmerge
        FROM: from@test.com
        ATTACHMENT:

        Hello world
    """))
    template_message = TemplateMessage(template_path)
    with pytest.raises(MailmergeError):
        template_message.render({})


def test_contenttype_attachment_html_body(tmpdir):
    """
    Verify that the content-type of the message is correctly retained with an
    HTML body.
    """
    # Simple attachment
    attachment_path = Path(tmpdir/"attachment.txt")
    attachment_path.write_text(u"Hello world\n")

    # HTML template
    template_path = Path(tmpdir/"template.txt")
    template_path.write_text(textwrap.dedent(u"""\
        TO: to@test.com
        FROM: from@test.com
        ATTACHMENT: attachment.txt
        CONTENT-TYPE: text/html

        Hello world
    """))

    # Render in tmpdir
    with tmpdir.as_cwd():
        template_message = TemplateMessage(template_path)
        _, _, message = template_message.render({})

    # Verify that the message content type is HTML
    payload = message.get_payload()
    assert len(payload) == 2
    assert payload[0].get_content_type() == 'text/html'


def test_contenttype_attachment_markdown_body(tmpdir):
    """
    Verify that the content-types of the MarkDown message are correct when
    attachments are included.
    """
    # Simple attachment
    attachment_path = Path(tmpdir/"attachment.txt")
    attachment_path.write_text(u"Hello world\n")

    # HTML template
    template_path = Path(tmpdir/"template.txt")
    template_path.write_text(textwrap.dedent(u"""\
        TO: to@test.com
        FROM: from@test.com
        ATTACHMENT: attachment.txt
        CONTENT-TYPE: text/markdown

        Hello **world**
    """))

    # Render in tmpdir
    with tmpdir.as_cwd():
        template_message = TemplateMessage(template_path)
        _, _, message = template_message.render({})

    payload = message.get_payload()
    assert len(payload) == 2

    # Markdown: Make sure there is a plaintext part and an HTML part
    message_payload = payload[0].get_payload()
    assert len(message_payload) == 2

    # Ensure that the first part is plaintext and the second part
    # is HTML (as per RFC 2046)
    plaintext_part = message_payload[0]
    assert plaintext_part['Content-Type'].startswith("text/plain")

    html_part = message_payload[1]
    assert html_part['Content-Type'].startswith("text/html")


def test_duplicate_headers_attachment(tmp_path):
    """Verify multipart messages do not contain duplicate headers.

    Duplicate headers are rejected by some SMTP servers.
    """
    # Simple attachment
    attachment_path = Path(tmp_path/"attachment.txt")
    attachment_path.write_text(u"Hello world\n")

    # Simple message
    template_path = tmp_path / "template.txt"
    template_path.write_text(textwrap.dedent(u"""\
        TO: to@test.com
        SUBJECT: Testing mailmerge
        FROM: from@test.com>
        ATTACHMENT: attachment.txt

        {{message}}
    """))
    template_message = TemplateMessage(template_path)
    _, _, message = template_message.render({
        "message": "Hello world"
    })

    # Verifty no duplicate headers
    assert len(message.keys()) == len(set(message.keys()))


def test_duplicate_headers_markdown(tmp_path):
    """Verify multipart messages do not contain duplicate headers.

    Duplicate headers are rejected by some SMTP servers.
    """
    template_path = tmp_path / "template.txt"
    template_path.write_text(textwrap.dedent(u"""\
        TO: to@test.com
        SUBJECT: Testing mailmerge
        FROM: from@test.com
        CONTENT-TYPE: text/markdown

        ```
        Message as code block: {{message}}
        ```
    """))
    template_message = TemplateMessage(template_path)
    _, _, message = template_message.render({
        "message": "hello world",
    })

    # Verifty no duplicate headers
    assert len(message.keys()) == len(set(message.keys()))

def test_attachment_image_in_markdown(tmp_path):
    """Images sent as attachments should get linked correctly in images"""
    shutil.copy(str(utils.TESTDATA/"attachment_3.jpg"), str(tmp_path))

    # Create template .txt file
    template_path = tmp_path / "template.txt"
    template_path.write_text(textwrap.dedent(u"""\
        TO: {{email}}
        SUBJECT: Testing mailmerge
        FROM: My Self <myself@mydomain.com>
        ATTACHMENT: attachment_3.jpg
        CONTENT-TYPE: text/markdown

        ![](attachment_3.jpg)
    """))
    template_message = TemplateMessage(template_path)
    sender, recipients, message = template_message.render({
        "email": "myself@mydomain.com"
    })

    # Verify sender and recipients
    assert sender == "My Self <myself@mydomain.com>"
    assert recipients == ["myself@mydomain.com"]

    # Verify message is multipart
    assert message.is_multipart()

    # Make sure there is a plaintext part and an HTML part
    payload = message.get_payload()
    assert len(payload) == 3

    # Ensure that the first part is plaintext and the last part
    # is HTML (as per RFC 2046)
    plaintext_part = payload[0]
    assert plaintext_part['Content-Type'].startswith("text/plain")
    plaintext_encoding = str(plaintext_part.get_charset())
    plaintext = plaintext_part.get_payload(decode=True) \
                              .decode(plaintext_encoding)

    assert plaintext.strip() == "![](attachment_3.jpg)"

    html_part = payload[1]
    assert html_part['Content-Type'].startswith("text/html")
    html_encoding = str(html_part.get_charset())
    htmltext = html_part.get_payload(decode=True) \
                        .decode(html_encoding)

    attachments = extract_attachments(message)
    assert len(attachments) == 1
    filename, content, cid_header = attachments[0]
    cid = cid_header[1:-1]
    assert filename == "attachment_3.jpg"
    assert len(content) == 697
    assert htmltext.strip() == '<html><head /><body><p><img src="cid:{cid}" alt="" /></p></body></html>'.format(cid=cid)

def test_content_id_header_for_attachments(tmpdir):
    """All attachments should get a content-id header"""
    attachment_path = Path(tmpdir/"attachment.txt")
    attachment_path.write_text(u"Hello world\n")

    # Simple template
    template_path = Path(tmpdir/"template.txt")
    template_path.write_text(textwrap.dedent(u"""\
        TO: to@test.com
        FROM: from@test.com
        ATTACHMENT: attachment.txt

        Hello world
    """))

    # Render in tmpdir
    with tmpdir.as_cwd():
        template_message = TemplateMessage(template_path)
        sender, recipients, message = template_message.render({})

    # Verify message is multipart and contains attachment
    assert message.is_multipart()
    attachments = extract_attachments(message)
    assert len(attachments) == 1

    # Verify attachment
    filename, content, cid_header = attachments[0]
    assert filename == "attachment.txt"
    assert content == b"Hello world\n"
    assert re.match('<[0-9a-fA-F]{8}-[0-9a-fA-F]{4}-[0-9a-fA-F]{4}-[0-9a-fA-F]{4}-[0-9a-fA-F]{12}@anonymous.invalid>', cid_header)<|MERGE_RESOLUTION|>--- conflicted
+++ resolved
@@ -302,8 +302,7 @@
                         .decode(html_encoding)
 
     # Verify rendered Markdown
-<<<<<<< HEAD
-    rendered = markdown.markdown(plaintext)
+    rendered = markdown.markdown(plaintext, extensions=['nl2br'])
     rendered_document = html5lib.parse(rendered)
 
     # https://stackoverflow.com/a/24349916
@@ -317,11 +316,6 @@
 
     htmltext_document = html5lib.parse(htmltext)
     assert elements_equal(htmltext_document, rendered_document)
-=======
-    rendered = markdown.markdown(plaintext, extensions=['nl2br'])
-    htmltext_correct = "<html><body>{}</body></html>".format(rendered)
-    assert htmltext.strip() == htmltext_correct.strip()
->>>>>>> cb0deb0f
 
 
 def test_markdown_encoding(tmp_path):
