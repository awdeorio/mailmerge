--- conflicted
+++ resolved
@@ -10,23 +10,9 @@
 import os
 import re
 import textwrap
-<<<<<<< HEAD
+from pathlib import Path
 import click.testing
 from mailmerge.__main__ import main
-
-# Python 2 pathlib support requires backport
-try:
-    from pathlib2 import Path
-except ImportError:
-    from pathlib import Path
-=======
-from pathlib import Path
-import sh
-import pytest
-
-# The sh library triggers lot of false no-member errors
-# pylint: disable=no-member
->>>>>>> 21febe61
 
 
 def test_stdout(tmpdir):
@@ -356,13 +342,8 @@
     stdout = re.sub(r"Date:.+", "Date: REDACTED", stdout, re.MULTILINE)
 
     # Verify output
-<<<<<<< HEAD
     assert result.stderr == ""
-    assert stdout == textwrap.dedent(u"""\
-=======
-    assert stderr == ""
     assert stdout == textwrap.dedent("""\
->>>>>>> 21febe61
         >>> message 1
         TO: to@test.com
         FROM: from@test.com
@@ -437,13 +418,8 @@
     stdout = re.sub(r"Date:.+", "Date: REDACTED", stdout, re.MULTILINE)
 
     # Verify output.  The funny looking character sequences are colors.
-<<<<<<< HEAD
     assert result.stderr == ""
-    assert stdout == textwrap.dedent(u"""\
-=======
-    assert stderr == ""
     assert stdout == textwrap.dedent("""\
->>>>>>> 21febe61
         \x1b[7m\x1b[1m\x1b[36m>>> message 1\x1b(B\x1b[m
         TO: to@test.com
         FROM: from@test.com
@@ -543,23 +519,9 @@
         ])
     assert result.exit_code == 0
 
-    # Remove the Date string, which will be different each time
+    # Remove the Date and Content-ID strings, which will be different each time
     stdout = copy.deepcopy(result.stdout)
     stdout = re.sub(r"Date:.+", "Date: REDACTED", stdout, re.MULTILINE)
-
-    # The long output string below is the correct answer with Python 3.  With
-    # Python 2, we get a few differences in newlines.  We'll just query-replace
-    # those known mismatches so that the equality test passes.
-    stdout = stdout.replace(
-        "TGHInWFtb24g8J+YgCBrbMOid2VuCgoK",
-        "TGHInWFtb24g8J+YgCBrbMOid2VuCgo=",
-    )
-    stdout = stdout.replace(
-        "Pgo8L2h0bWw+Cgo=",
-        "Pgo8L2h0bWw+Cg==",
-    )
-    stdout = stdout.replace('Hello, "world"\n\n\n\n', 'Hello, "world"\n\n\n')
-    stdout = stdout.replace('</html>\n\n\n', '</html>\n\n')
     stdout = re.sub(r'Content-Id:.*', '', stdout)
 
     # Verify stdout and stderr after above corrections
@@ -614,6 +576,7 @@
         aGVsbG8sbWFpbG1lcmdlCg==
 
         --boundary--
+
         >>> message 1 sent
         >>> message 2
         TO: Lazamon<two@test.com>
@@ -660,6 +623,7 @@
         aGVsbG8sbWFpbG1lcmdlCg==
 
         --boundary--
+
         >>> message 2 sent
         >>> This was a dry run.  To send messages, use the --no-dry-run option.
     """)